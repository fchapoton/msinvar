r"""
Collection of utilities.
"""

# *****************************************************************************
#  Copyright (C) 2021 Sergey Mozgovoy <mozhov@gmail.com>
#
#  Distributed under the terms of the GNU General Public License (GPL)
#                  http://www.gnu.org/licenses/
# *****************************************************************************

from functools import reduce, cmp_to_key
import inspect
from sage.misc.dev_tools import import_statements
from sage.misc.misc_c import prod


def isiterable(i):
    return hasattr(i, '__iter__')


def hashable(x):
    try:
        hash(x)
        return x
    except:
        return tuple(hashable(i) for i in x)


def memoize(f):
    memo = {}

    def helper(*args):
        x = hashable(args)
        if x not in memo:
            memo[x] = f(*args)
        return memo[x]
    return helper


cache = memoize


def sort(l, le, reverse=False):
    """Sort the list l in ascending order according to the function le"""
    def cmp(i, j): return -1 if le(i, j) else 1
    return sorted(l, key=cmp_to_key(cmp), reverse=reverse)


sort1 = sort


def prod1(a, b=None):
    if b is not None:
        return a*b
    return reduce(prod1, a, 1)


class vec:
    @staticmethod
    def le(a, b):
        return all(i <= j for i, j in zip(a, b))

    @staticmethod
    def iszero(a):
        return all(i == 0 for i in a)

    zero = iszero

    @staticmethod
    def equal(a, b):
        return all(i == j for i, j in zip(a, b))

    @staticmethod
    def vmin(a, b):
        return [min(i, j) for i, j in zip(a, b)]

    @staticmethod
    def vmax(a, b):
        return [max(i, j) for i, j in zip(a, b)]

    @staticmethod
    def scal(c, v):
        return [c * i for i in v]

    @staticmethod
    def dot(a, b):
        return sum(i * j for i, j in zip(a, b))

    @staticmethod
    def sub(a, b):
        return [i - j for i, j in zip(a, b)]

    @staticmethod
    def add(a, b=None):
        """
        Return the sum of vectors a, b.
        If b=None, return the sum of vectors in the list a.
        """
        if b is not None:
<<<<<<< HEAD
            return [i + j for i, j in zip(a, b)]
        v = a[0]
        for i in range(1, len(a)):
            v = vec.add(v, a[i])
        return v
=======
            return [i+j for i, j in zip(a, b)]
        return reduce(vec.add, a)
>>>>>>> dd6d81b6

    @staticmethod
    def basis(i, n):
        """Return the standard ``i``-th basis vector of dimension ``n``.
        Here 0<=i<n."""
        return [0] * i + [1] + [0] * (n - i - 1)
    # def zero(n): return [0]*n


<<<<<<< HEAD
# #### Information commands ####
=======
##### Information commands ##########


>>>>>>> dd6d81b6
def info(f):
    if inspect.isclass(f):
        return inspect.getmro(f)
    else:
        print(inspect.getsource(f))


def disp(G):
    return G.plot(edge_labels=True,
                  layout='circular').matplotlib(figsize=[10, 6])


which = import_statements


def timer(f, n=1000):
    from time import time
    t1 = time()
    for i in range(n):
        f
    return time()-t1


def set_plots():
    from sage.graphs.graph_plot import DEFAULT_PLOT_OPTIONS as DPO
    DPO['layout'] = 'circular'
    DPO['loop_size'] = .3
#####################################


# @cache
def phi(q, n):
    r"""Return `(q)_n=\prod_{i=1}^n(1-q^i)`.

    If ``n`` is a list, apply :meth:`phi` to all entries and take the product.
    """
    if isiterable(n):
        return prod(phi(q, i) for i in n)
    return prod((1-q**i) for i in range(1, n+1))


# @cache
def poch(a, q, n):
    r"""Return the Pochhammer symbol `(a;q)_n=\prod_{i=0}^{n-1}(1-aq^i)`.

    If ``n`` is a list, apply :meth:`poch` to all entries and take the product.
        """
    if isiterable(n):
        return prod(poch(a, q, i) for i in n)
    return prod((1-a*q**i) for i in range(n))<|MERGE_RESOLUTION|>--- conflicted
+++ resolved
@@ -98,16 +98,8 @@
         If b=None, return the sum of vectors in the list a.
         """
         if b is not None:
-<<<<<<< HEAD
             return [i + j for i, j in zip(a, b)]
-        v = a[0]
-        for i in range(1, len(a)):
-            v = vec.add(v, a[i])
-        return v
-=======
-            return [i+j for i, j in zip(a, b)]
         return reduce(vec.add, a)
->>>>>>> dd6d81b6
 
     @staticmethod
     def basis(i, n):
@@ -117,13 +109,9 @@
     # def zero(n): return [0]*n
 
 
-<<<<<<< HEAD
-# #### Information commands ####
-=======
 ##### Information commands ##########
 
 
->>>>>>> dd6d81b6
 def info(f):
     if inspect.isclass(f):
         return inspect.getmro(f)
